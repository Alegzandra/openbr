--- conflicted
+++ resolved
@@ -1,384 +1,376 @@
-/* * * * * * * * * * * * * * * * * * * * * * * * * * * * * * * * * * * * * * *
- * Copyright 2012 The MITRE Corporation                                      *
- *                                                                           *
- * Licensed under the Apache License, Version 2.0 (the "License");           *
- * you may not use this file except in compliance with the License.          *
- * You may obtain a copy of the License at                                   *
- *                                                                           *
- *     http://www.apache.org/licenses/LICENSE-2.0                            *
- *                                                                           *
- * Unless required by applicable law or agreed to in writing, software       *
- * distributed under the License is distributed on an "AS IS" BASIS,         *
- * WITHOUT WARRANTIES OR CONDITIONS OF ANY KIND, either express or implied.  *
- * See the License for the specific language governing permissions and       *
- * limitations under the License.                                            *
- * * * * * * * * * * * * * * * * * * * * * * * * * * * * * * * * * * * * * * */
-
-#ifndef __OPENBR_H
-#define __OPENBR_H
-
-#include <openbr/openbr_export.h>
-
-#ifdef __cplusplus
-extern "C" {
-#endif
-
- /*!
- * \defgroup c_sdk C SDK
- * \brief High-level API for running algorithms and evaluating results.
- *
- * In order to provide a high-level interface that is usable from the command line and callable from other programming languages,
- * the API is designed to operate at the "file system" level.
- * In other words, arguments to many functions are file paths that specify either a source of input or a desired output.
- * File extensions are relied upon to determine \em how files should be interpreted in the context of the function being called.
- * The \ref cpp_plugin_sdk should be used if more fine-grained control is required.
- *
- * \code
- * #include <openbr/openbr.h>
- * \endcode
- * <a href="http://www.cmake.org/">CMake</a> developers may wish to use <tt>share/openbr/cmake/OpenBRConfig.cmake</tt>.
- *
- * \section managed_return_value Managed Return Value
- * Memory for <tt>const char*</tt> return values is managed internally and guaranteed until the next call to the function.
- *
- * \section python_api Python API
- * A Python API is available via <a href="http://www.swig.org/">SWIG</a>.
- * \code
- * $ ls include/br/python
- * \endcode
- *
- * \section java_api Java API
- * A Java API is available via <a href="http://www.swig.org/">SWIG</a>.
- * \code
- * $ ls include/br/java
- * \endcode
- *
- * \section examples Examples
- * - \ref c_face_recognition_evaluation
- *
- * \subsection c_face_recognition_evaluation Face Recognition Evaluation
- * \ref cli_face_recognition_evaluation "Command Line Interface Equivalent"
- * \snippet app/examples/face_recognition_evaluation.cpp face_recognition_evaluation
- */
-
-/*!
- * \addtogroup c_sdk
- *  @{
- */
-
-/*!
- * \brief Wraps br::Context::about()
- * \note \ref managed_return_value
- * \see br_version
- */
-BR_EXPORT const char *br_about();
-
-/*!
- * \brief Wraps br::Cat()
- */
-BR_EXPORT void br_cat(int num_input_galleries, const char *input_galleries[], const char *output_gallery);
-
-/*!
- * \brief Clusters one or more similarity matrices into a list of subjects.
- *
- * A similarity matrix is a type of br::Output. The current clustering algorithm is a simplified implementation of \cite zhu11.
- * \param num_simmats Size of \c simmats.
- * \param simmats Array of \ref simmat composing one large self-similarity matrix arranged in row major order.
- * \param aggressiveness The higher the aggressiveness the larger the clusters. Suggested range is [0,10].
- * \param csv The cluster results file to generate. Results are stored one row per cluster and use gallery indices.
- */
-BR_EXPORT void br_cluster(int num_simmats, const char *simmats[], float aggressiveness, const char *csv);
-
-/*!
- * \brief Combines several equal-sized mask matrices.
- * \param num_input_masks Size of \c input_masks
- * \param input_masks Array of \ref mask to combine.
- *                    All matrices must have the same dimensions.
- * \param output_mask The file to contain the resulting \ref mask.
- * \param method Either:
- *  - \c And - Ignore comparison if \em any input masks ignore.
- *  - \c Or - Ignore comparison if \em all input masks ignore.
- * \note A comparison may not be simultaneously identified as both a genuine and an impostor by different input masks.
- * \see br_make_mask
- */
-BR_EXPORT void br_combine_masks(int num_input_masks, const char *input_masks[], const char *output_mask, const char *method);
-
-/*!
- * \brief Compares each template in the query gallery to each template in the target gallery.
- * \param target_gallery The br::Gallery file whose templates make up the columns of the output.
- * \param query_gallery The br::Gallery file whose templates make up the rows of the output.
- *                      A value of '.' reuses the target gallery as the query gallery.
- * \param output Optional br::Output file to contain the results of comparing the templates.
- *               The default behavior is to print scores to the terminal.
- * \see br_enroll
- */
-BR_EXPORT void br_compare(const char *target_gallery, const char *query_gallery, const char *output = "");
-
-/*!
- * \brief Wraps br::Convert()
- */
-BR_EXPORT void br_convert(const char *file_type, const char *input_file, const char *output_file);
-
-/*!
- * \brief Constructs template(s) from an input.
- * \param input The br::Input set of images to enroll.
- * \param gallery The br::Gallery file to contain the enrolled templates.
- *                By default the gallery will be held in memory and \em input can used as a gallery in \ref br_compare.
- * \see br_enroll_n
- */
-BR_EXPORT void br_enroll(const char *input, const char *gallery = "");
-
-/*!
- * \brief Convenience function for enrolling multiple inputs.
- * \see br_enroll
- */
-BR_EXPORT void br_enroll_n(int num_inputs, const char *inputs[], const char *gallery = "");
-
-/*!
- * \brief Creates a \c .csv file containing performance metrics from evaluating the similarity matrix using the mask matrix.
- * \param simmat The \ref simmat to use.
- * \param mask The \ref mask to use.
- * \param csv Optional \c .csv file to contain performance metrics.
- * \return True accept rate at a false accept rate of one in one thousand.
- * \see br_plot
- */
-BR_EXPORT float br_eval(const char *simmat, const char *mask, const char *csv = "");
-
-/*!
- * \brief Evaluates and prints classification accuracy to terminal.
- * \param predicted_gallery The predicted br::Gallery.
- * \param truth_gallery The ground truth br::Gallery.
- */
-<<<<<<< HEAD
-BR_EXPORT void br_eval_classification(const char *predicted_input, const char *truth_input, const char * predicted_property="", const char * truth_property="");
-=======
-BR_EXPORT void br_eval_classification(const char *predicted_gallery, const char *truth_gallery);
->>>>>>> f698c063
-
-/*!
- * \brief Evaluates and prints clustering accuracy to the terminal.
- * \param csv The cluster results file.
- * \param gallery The br::Gallery used to generate the \ref simmat that was clustered.
- * \see br_cluster
- */
-BR_EXPORT void br_eval_clustering(const char *csv, const char *gallery);
-
-/*!
- * \brief Evaluates and prints detection accuracy to terminal.
- * \param predicted_gallery The predicted br::Gallery.
- * \param truth_gallery The ground truth br::Gallery.
- * \param csv Optional \c .csv file to contain performance metrics.
- * \return Average detection bounding box overlap.
- */
-BR_EXPORT float br_eval_detection(const char *predicted_gallery, const char *truth_gallery, const char *csv = "");
-
-/*!
- * \brief Evaluates regression accuracy to disk.
- * \param predicted_gallery The predicted br::Gallery.
- * \param truth_gallery The ground truth br::Gallery.
- */
-<<<<<<< HEAD
-BR_EXPORT void br_eval_regression(const char *predicted_input, const char *truth_input, const char * predicted_property="", const char * truth_property="");
-=======
-BR_EXPORT void br_eval_regression(const char *predicted_gallery, const char *truth_gallery);
->>>>>>> f698c063
-
-/*!
- * \brief Wraps br::Context::finalize()
- * \see br_initialize
- */
-BR_EXPORT void br_finalize();
-
-/*!
- * \brief Perform score level fusion on similarity matrices.
- * \param num_input_simmats Size of \em input_simmats.
- * \param input_simmats Array of \ref simmat. All simmats must have the same dimensions.
- * \param mask \ref mask used to indicate which, if any, values to ignore.
- * \param normalization Valid options are:
- *          - \c None - No score normalization.
- *          - \c MinMax - Scores normalized to [0,1].
- *          - \c ZScore - Scores normalized to a standard normal curve.
- * \param fusion Valid options are:
- *          - \c Min - Uses the minimum score.
- *          - \c Max - Uses the maximum score.
- *          - \c Sum - Sums the scores. Sums can also be weighted: <tt>SumW1:W2:...:Wn</tt>.
- *          - \c Replace - Replaces scores in the first matrix with scores in the second matrix when the mask is set.
- * \param output_simmat \ref simmat to contain the fused scores.
- */
-BR_EXPORT void br_fuse(int num_input_simmats, const char *input_simmats[], const char *mask,
-                       const char *normalization, const char *fusion, const char *output_simmat);
-
-/*!
- * \brief Wraps br::Context::initialize()
- * \see br_finalize
- */
-BR_EXPORT void br_initialize(int &argc, char *argv[], const char *sdk_path = "");
-
-/*!
- * \brief Wraps br::IsClassifier()
- */
-BR_EXPORT bool br_is_classifier(const char *algorithm);
-
-/*!
- * \brief Constructs a \ref mask from target and query inputs.
- * \param target_input The target br::Input.
- * \param query_input The query br::Input.
- * \param mask The file to contain the resulting \ref mask.
- * \see br_combine_masks
- */
-BR_EXPORT void br_make_mask(const char *target_input, const char *query_input, const char *mask);
-
-/*!
- * \brief Returns the most recent line sent to stderr.
- * \note \ref managed_return_value
- * \see br_progress br_time_remaining
- */
-BR_EXPORT const char *br_most_recent_message();
-
-/*!
- * \brief Returns names and parameters for the requested objects.
- *
- * Each object is \c \\n seperated. Arguments are seperated from the object name with a \c \\t.
- * \param abstractions Regular expression of the abstractions to search.
- * \param implementations Regular expression of the implementations to search.
- * \param parameters Include parameters after object name.
- * \note \ref managed_return_value
- * \note This function uses Qt's <a href="http://doc.qt.digia.com/stable/qregexp.html">QRegExp</a> syntax.
- */
-BR_EXPORT const char *br_objects(const char *abstractions = ".*", const char *implementations = ".*", bool parameters = true);
-
-/*!
- * \brief Renders performance figures for a set of <tt>.csv</tt> files.
- *
- * In order of their output, the figures are:
- * -# Metadata table
- * -# Receiver Operating Characteristic (ROC)
- * -# Detection Error Tradeoff (DET)
- * -# Score Distribution (SD) histogram
- * -# True Accept Rate Bar Chart (BC)
- * -# Cumulative Match Characteristic (CMC)
- * -# Error Rate (ERR) curve
- *
- * Two files will be created:
- * - <i>destination</i><tt>.R</tt> which is the auto-generated R script used to render the figures.
- * - <i>destination</i><tt>.pdf</tt> which has all of the figures in one file multi-page file.
- *
- * \param num_files Number of <tt>.csv</tt> files.
- * \param files <tt>.csv</tt> files created using \ref br_eval.
- * \param destination Basename for the resulting figures.
- * \param show Open <i>destination</i>.pdf using the system's default PDF viewer.
- * \return Returns \c true on success. Returns false on a failure to compile the figures due to a missing, out of date, or incomplete \c R installation.
- * \note This function requires a current <a href="http://www.r-project.org/">R</a> installation with the following packages:
- * \code install.packages(c("ggplot2", "gplots", "reshape", "scales")) \endcode
- * \see br_plot_metadata
- */
-BR_EXPORT bool br_plot(int num_files, const char *files[], const char *destination, bool show = false);
-
-/*!
- * \brief Renders metadata figures for a set of <tt>.csv</tt> files with specified columns.
- *
- * Several files will be created:
- * - <tt>PlotMetadata.R</tt> which is the auto-generated R script used to render the figures.
- * - <tt>PlotMetadata.pdf</tt> which has all of the figures in one file (convenient for attaching in an email).
- * - <i>column</i><tt>.pdf</tt>, ..., <i>column</i><tt>.pdf</tt> which has each figure in a separate file (convenient for including in a presentation).
- *
- * \param num_files Number of <tt>.csv</tt> files.
- * \param files <tt>.csv</tt> files created by enrolling templates to <tt>.csv</tt> metadata files.
- * \param columns ';' seperated list of columns to plot.
- * \param show Open <tt>PlotMetadata.pdf</tt> using the system's default PDF viewer.
- * \return See \ref br_plot
- */
-BR_EXPORT bool br_plot_metadata(int num_files, const char *files[], const char *columns, bool show = false);
-
-/*!
- * \brief Wraps br::Context::progress()
- * \see br_most_recent_message br_time_remaining
- */
-BR_EXPORT float br_progress();
-
-/*!
- * \brief Read and parse arguments from a named pipe.
- *
- * Used by the \ref cli to implement \c -daemon, generally not useful otherwise.
- * Guaranteed to return at least one argument.
- * \param pipe Pipe name
- * \param[out] argc argument count
- * \param[out] argv argument list
- * \note \ref managed_return_value
- */
-BR_EXPORT void br_read_pipe(const char *pipe, int *argc, char ***argv);
-
-/*!
- * \brief Wraps br::Context::scratchPath()
- * \note \ref managed_return_value
- * \see br_version
- */
-BR_EXPORT const char *br_scratch_path();
-
-/*!
- * \brief Returns the full path to the root of the SDK.
- * \note \ref managed_return_value
- * \see br_initialize
- */
-BR_EXPORT const char *br_sdk_path();
-
-/*!
- * \brief Retrieve the target and query inputs in the BEE matrix header.
- * \param matrix The BEE matrix file to modify
- * \param[out] target_gallery The matrix target
- * \param[out] query_gallery The matrix query
- * \note \ref managed_return_value
- * \see br_set_header
- */
-BR_EXPORT void br_get_header(const char *matrix, const char **target_gallery, const char **query_gallery);
-
-/*!
- * \brief Update the target and query inputs in the BEE matrix header.
- * \param matrix The BEE matrix file to modify
- * \param target_gallery The matrix target
- * \param query_gallery The matrix query
- * \see br_get_header
- */
-BR_EXPORT void br_set_header(const char *matrix, const char *target_gallery, const char *query_gallery);
-
-/*!
- *\brief Wraps br::Context::setProperty()
- */
-BR_EXPORT void br_set_property(const char *key, const char *value);
-
-/*!
- * \brief Wraps br::Context::timeRemaining()
- * \see br_most_recent_message br_progress
- */
-BR_EXPORT int br_time_remaining();
-
-/*!
- * \brief Trains the br::Transform and br::Comparer on the input.
- * \param input The br::Input set of images to train on.
- * \param model Optional string specifying the binary file to serialize training results to.
- *              The trained algorithm can be recovered by using this file as the algorithm.
- *              By default the trained algorithm will not be serialized to disk.
- * \see br_train_n
- */
-BR_EXPORT void br_train(const char *input, const char *model = "");
-
-/*!
- * \brief Convenience function for training on multiple inputs.
- * \see br_train
- */
-BR_EXPORT void br_train_n(int num_inputs, const char *inputs[], const char *model = "");
-
-/*!
- * \brief Wraps br::Context::version()
- * \note \ref managed_return_value
- * \see br_about br_scratch_path
- */
-BR_EXPORT const char *br_version();
-
-/*! @}*/
-
-#ifdef __cplusplus
-}
-#endif
-
-#endif // __OPENBR_H
+/* * * * * * * * * * * * * * * * * * * * * * * * * * * * * * * * * * * * * * *
+ * Copyright 2012 The MITRE Corporation                                      *
+ *                                                                           *
+ * Licensed under the Apache License, Version 2.0 (the "License");           *
+ * you may not use this file except in compliance with the License.          *
+ * You may obtain a copy of the License at                                   *
+ *                                                                           *
+ *     http://www.apache.org/licenses/LICENSE-2.0                            *
+ *                                                                           *
+ * Unless required by applicable law or agreed to in writing, software       *
+ * distributed under the License is distributed on an "AS IS" BASIS,         *
+ * WITHOUT WARRANTIES OR CONDITIONS OF ANY KIND, either express or implied.  *
+ * See the License for the specific language governing permissions and       *
+ * limitations under the License.                                            *
+ * * * * * * * * * * * * * * * * * * * * * * * * * * * * * * * * * * * * * * */
+
+#ifndef __OPENBR_H
+#define __OPENBR_H
+
+#include <openbr/openbr_export.h>
+
+#ifdef __cplusplus
+extern "C" {
+#endif
+
+ /*!
+ * \defgroup c_sdk C SDK
+ * \brief High-level API for running algorithms and evaluating results.
+ *
+ * In order to provide a high-level interface that is usable from the command line and callable from other programming languages,
+ * the API is designed to operate at the "file system" level.
+ * In other words, arguments to many functions are file paths that specify either a source of input or a desired output.
+ * File extensions are relied upon to determine \em how files should be interpreted in the context of the function being called.
+ * The \ref cpp_plugin_sdk should be used if more fine-grained control is required.
+ *
+ * \code
+ * #include <openbr/openbr.h>
+ * \endcode
+ * <a href="http://www.cmake.org/">CMake</a> developers may wish to use <tt>share/openbr/cmake/OpenBRConfig.cmake</tt>.
+ *
+ * \section managed_return_value Managed Return Value
+ * Memory for <tt>const char*</tt> return values is managed internally and guaranteed until the next call to the function.
+ *
+ * \section python_api Python API
+ * A Python API is available via <a href="http://www.swig.org/">SWIG</a>.
+ * \code
+ * $ ls include/br/python
+ * \endcode
+ *
+ * \section java_api Java API
+ * A Java API is available via <a href="http://www.swig.org/">SWIG</a>.
+ * \code
+ * $ ls include/br/java
+ * \endcode
+ *
+ * \section examples Examples
+ * - \ref c_face_recognition_evaluation
+ *
+ * \subsection c_face_recognition_evaluation Face Recognition Evaluation
+ * \ref cli_face_recognition_evaluation "Command Line Interface Equivalent"
+ * \snippet app/examples/face_recognition_evaluation.cpp face_recognition_evaluation
+ */
+
+/*!
+ * \addtogroup c_sdk
+ *  @{
+ */
+
+/*!
+ * \brief Wraps br::Context::about()
+ * \note \ref managed_return_value
+ * \see br_version
+ */
+BR_EXPORT const char *br_about();
+
+/*!
+ * \brief Wraps br::Cat()
+ */
+BR_EXPORT void br_cat(int num_input_galleries, const char *input_galleries[], const char *output_gallery);
+
+/*!
+ * \brief Clusters one or more similarity matrices into a list of subjects.
+ *
+ * A similarity matrix is a type of br::Output. The current clustering algorithm is a simplified implementation of \cite zhu11.
+ * \param num_simmats Size of \c simmats.
+ * \param simmats Array of \ref simmat composing one large self-similarity matrix arranged in row major order.
+ * \param aggressiveness The higher the aggressiveness the larger the clusters. Suggested range is [0,10].
+ * \param csv The cluster results file to generate. Results are stored one row per cluster and use gallery indices.
+ */
+BR_EXPORT void br_cluster(int num_simmats, const char *simmats[], float aggressiveness, const char *csv);
+
+/*!
+ * \brief Combines several equal-sized mask matrices.
+ * \param num_input_masks Size of \c input_masks
+ * \param input_masks Array of \ref mask to combine.
+ *                    All matrices must have the same dimensions.
+ * \param output_mask The file to contain the resulting \ref mask.
+ * \param method Either:
+ *  - \c And - Ignore comparison if \em any input masks ignore.
+ *  - \c Or - Ignore comparison if \em all input masks ignore.
+ * \note A comparison may not be simultaneously identified as both a genuine and an impostor by different input masks.
+ * \see br_make_mask
+ */
+BR_EXPORT void br_combine_masks(int num_input_masks, const char *input_masks[], const char *output_mask, const char *method);
+
+/*!
+ * \brief Compares each template in the query gallery to each template in the target gallery.
+ * \param target_gallery The br::Gallery file whose templates make up the columns of the output.
+ * \param query_gallery The br::Gallery file whose templates make up the rows of the output.
+ *                      A value of '.' reuses the target gallery as the query gallery.
+ * \param output Optional br::Output file to contain the results of comparing the templates.
+ *               The default behavior is to print scores to the terminal.
+ * \see br_enroll
+ */
+BR_EXPORT void br_compare(const char *target_gallery, const char *query_gallery, const char *output = "");
+
+/*!
+ * \brief Wraps br::Convert()
+ */
+BR_EXPORT void br_convert(const char *file_type, const char *input_file, const char *output_file);
+
+/*!
+ * \brief Constructs template(s) from an input.
+ * \param input The br::Input set of images to enroll.
+ * \param gallery The br::Gallery file to contain the enrolled templates.
+ *                By default the gallery will be held in memory and \em input can used as a gallery in \ref br_compare.
+ * \see br_enroll_n
+ */
+BR_EXPORT void br_enroll(const char *input, const char *gallery = "");
+
+/*!
+ * \brief Convenience function for enrolling multiple inputs.
+ * \see br_enroll
+ */
+BR_EXPORT void br_enroll_n(int num_inputs, const char *inputs[], const char *gallery = "");
+
+/*!
+ * \brief Creates a \c .csv file containing performance metrics from evaluating the similarity matrix using the mask matrix.
+ * \param simmat The \ref simmat to use.
+ * \param mask The \ref mask to use.
+ * \param csv Optional \c .csv file to contain performance metrics.
+ * \return True accept rate at a false accept rate of one in one thousand.
+ * \see br_plot
+ */
+BR_EXPORT float br_eval(const char *simmat, const char *mask, const char *csv = "");
+
+/*!
+ * \brief Evaluates and prints classification accuracy to terminal.
+ * \param predicted_gallery The predicted br::Gallery.
+ * \param truth_gallery The ground truth br::Gallery.
+ */
+BR_EXPORT void br_eval_classification(const char *predicted_gallery, const char *truth_gallery, const char * predicted_property="", const char * truth_property="");
+
+/*!
+ * \brief Evaluates and prints clustering accuracy to the terminal.
+ * \param csv The cluster results file.
+ * \param gallery The br::Gallery used to generate the \ref simmat that was clustered.
+ * \see br_cluster
+ */
+BR_EXPORT void br_eval_clustering(const char *csv, const char *gallery);
+
+/*!
+ * \brief Evaluates and prints detection accuracy to terminal.
+ * \param predicted_gallery The predicted br::Gallery.
+ * \param truth_gallery The ground truth br::Gallery.
+ * \param csv Optional \c .csv file to contain performance metrics.
+ * \return Average detection bounding box overlap.
+ */
+BR_EXPORT float br_eval_detection(const char *predicted_gallery, const char *truth_gallery, const char *csv = "");
+
+/*!
+ * \brief Evaluates regression accuracy to disk.
+ * \param predicted_gallery The predicted br::Gallery.
+ * \param truth_gallery The ground truth br::Gallery.
+ */
+BR_EXPORT void br_eval_regression(const char *predicted_gallery, const char *truth_gallery, const char * predicted_property="", const char * truth_property="");
+
+/*!
+ * \brief Wraps br::Context::finalize()
+ * \see br_initialize
+ */
+BR_EXPORT void br_finalize();
+
+/*!
+ * \brief Perform score level fusion on similarity matrices.
+ * \param num_input_simmats Size of \em input_simmats.
+ * \param input_simmats Array of \ref simmat. All simmats must have the same dimensions.
+ * \param mask \ref mask used to indicate which, if any, values to ignore.
+ * \param normalization Valid options are:
+ *          - \c None - No score normalization.
+ *          - \c MinMax - Scores normalized to [0,1].
+ *          - \c ZScore - Scores normalized to a standard normal curve.
+ * \param fusion Valid options are:
+ *          - \c Min - Uses the minimum score.
+ *          - \c Max - Uses the maximum score.
+ *          - \c Sum - Sums the scores. Sums can also be weighted: <tt>SumW1:W2:...:Wn</tt>.
+ *          - \c Replace - Replaces scores in the first matrix with scores in the second matrix when the mask is set.
+ * \param output_simmat \ref simmat to contain the fused scores.
+ */
+BR_EXPORT void br_fuse(int num_input_simmats, const char *input_simmats[], const char *mask,
+                       const char *normalization, const char *fusion, const char *output_simmat);
+
+/*!
+ * \brief Wraps br::Context::initialize()
+ * \see br_finalize
+ */
+BR_EXPORT void br_initialize(int &argc, char *argv[], const char *sdk_path = "");
+
+/*!
+ * \brief Wraps br::IsClassifier()
+ */
+BR_EXPORT bool br_is_classifier(const char *algorithm);
+
+/*!
+ * \brief Constructs a \ref mask from target and query inputs.
+ * \param target_input The target br::Input.
+ * \param query_input The query br::Input.
+ * \param mask The file to contain the resulting \ref mask.
+ * \see br_combine_masks
+ */
+BR_EXPORT void br_make_mask(const char *target_input, const char *query_input, const char *mask);
+
+/*!
+ * \brief Returns the most recent line sent to stderr.
+ * \note \ref managed_return_value
+ * \see br_progress br_time_remaining
+ */
+BR_EXPORT const char *br_most_recent_message();
+
+/*!
+ * \brief Returns names and parameters for the requested objects.
+ *
+ * Each object is \c \\n seperated. Arguments are seperated from the object name with a \c \\t.
+ * \param abstractions Regular expression of the abstractions to search.
+ * \param implementations Regular expression of the implementations to search.
+ * \param parameters Include parameters after object name.
+ * \note \ref managed_return_value
+ * \note This function uses Qt's <a href="http://doc.qt.digia.com/stable/qregexp.html">QRegExp</a> syntax.
+ */
+BR_EXPORT const char *br_objects(const char *abstractions = ".*", const char *implementations = ".*", bool parameters = true);
+
+/*!
+ * \brief Renders performance figures for a set of <tt>.csv</tt> files.
+ *
+ * In order of their output, the figures are:
+ * -# Metadata table
+ * -# Receiver Operating Characteristic (ROC)
+ * -# Detection Error Tradeoff (DET)
+ * -# Score Distribution (SD) histogram
+ * -# True Accept Rate Bar Chart (BC)
+ * -# Cumulative Match Characteristic (CMC)
+ * -# Error Rate (ERR) curve
+ *
+ * Two files will be created:
+ * - <i>destination</i><tt>.R</tt> which is the auto-generated R script used to render the figures.
+ * - <i>destination</i><tt>.pdf</tt> which has all of the figures in one file multi-page file.
+ *
+ * \param num_files Number of <tt>.csv</tt> files.
+ * \param files <tt>.csv</tt> files created using \ref br_eval.
+ * \param destination Basename for the resulting figures.
+ * \param show Open <i>destination</i>.pdf using the system's default PDF viewer.
+ * \return Returns \c true on success. Returns false on a failure to compile the figures due to a missing, out of date, or incomplete \c R installation.
+ * \note This function requires a current <a href="http://www.r-project.org/">R</a> installation with the following packages:
+ * \code install.packages(c("ggplot2", "gplots", "reshape", "scales")) \endcode
+ * \see br_plot_metadata
+ */
+BR_EXPORT bool br_plot(int num_files, const char *files[], const char *destination, bool show = false);
+
+/*!
+ * \brief Renders metadata figures for a set of <tt>.csv</tt> files with specified columns.
+ *
+ * Several files will be created:
+ * - <tt>PlotMetadata.R</tt> which is the auto-generated R script used to render the figures.
+ * - <tt>PlotMetadata.pdf</tt> which has all of the figures in one file (convenient for attaching in an email).
+ * - <i>column</i><tt>.pdf</tt>, ..., <i>column</i><tt>.pdf</tt> which has each figure in a separate file (convenient for including in a presentation).
+ *
+ * \param num_files Number of <tt>.csv</tt> files.
+ * \param files <tt>.csv</tt> files created by enrolling templates to <tt>.csv</tt> metadata files.
+ * \param columns ';' seperated list of columns to plot.
+ * \param show Open <tt>PlotMetadata.pdf</tt> using the system's default PDF viewer.
+ * \return See \ref br_plot
+ */
+BR_EXPORT bool br_plot_metadata(int num_files, const char *files[], const char *columns, bool show = false);
+
+/*!
+ * \brief Wraps br::Context::progress()
+ * \see br_most_recent_message br_time_remaining
+ */
+BR_EXPORT float br_progress();
+
+/*!
+ * \brief Read and parse arguments from a named pipe.
+ *
+ * Used by the \ref cli to implement \c -daemon, generally not useful otherwise.
+ * Guaranteed to return at least one argument.
+ * \param pipe Pipe name
+ * \param[out] argc argument count
+ * \param[out] argv argument list
+ * \note \ref managed_return_value
+ */
+BR_EXPORT void br_read_pipe(const char *pipe, int *argc, char ***argv);
+
+/*!
+ * \brief Wraps br::Context::scratchPath()
+ * \note \ref managed_return_value
+ * \see br_version
+ */
+BR_EXPORT const char *br_scratch_path();
+
+/*!
+ * \brief Returns the full path to the root of the SDK.
+ * \note \ref managed_return_value
+ * \see br_initialize
+ */
+BR_EXPORT const char *br_sdk_path();
+
+/*!
+ * \brief Retrieve the target and query inputs in the BEE matrix header.
+ * \param matrix The BEE matrix file to modify
+ * \param[out] target_gallery The matrix target
+ * \param[out] query_gallery The matrix query
+ * \note \ref managed_return_value
+ * \see br_set_header
+ */
+BR_EXPORT void br_get_header(const char *matrix, const char **target_gallery, const char **query_gallery);
+
+/*!
+ * \brief Update the target and query inputs in the BEE matrix header.
+ * \param matrix The BEE matrix file to modify
+ * \param target_gallery The matrix target
+ * \param query_gallery The matrix query
+ * \see br_get_header
+ */
+BR_EXPORT void br_set_header(const char *matrix, const char *target_gallery, const char *query_gallery);
+
+/*!
+ *\brief Wraps br::Context::setProperty()
+ */
+BR_EXPORT void br_set_property(const char *key, const char *value);
+
+/*!
+ * \brief Wraps br::Context::timeRemaining()
+ * \see br_most_recent_message br_progress
+ */
+BR_EXPORT int br_time_remaining();
+
+/*!
+ * \brief Trains the br::Transform and br::Comparer on the input.
+ * \param input The br::Input set of images to train on.
+ * \param model Optional string specifying the binary file to serialize training results to.
+ *              The trained algorithm can be recovered by using this file as the algorithm.
+ *              By default the trained algorithm will not be serialized to disk.
+ * \see br_train_n
+ */
+BR_EXPORT void br_train(const char *input, const char *model = "");
+
+/*!
+ * \brief Convenience function for training on multiple inputs.
+ * \see br_train
+ */
+BR_EXPORT void br_train_n(int num_inputs, const char *inputs[], const char *model = "");
+
+/*!
+ * \brief Wraps br::Context::version()
+ * \note \ref managed_return_value
+ * \see br_about br_scratch_path
+ */
+BR_EXPORT const char *br_version();
+
+/*! @}*/
+
+#ifdef __cplusplus
+}
+#endif
+
+#endif // __OPENBR_H